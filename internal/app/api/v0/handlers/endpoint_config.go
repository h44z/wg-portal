package handlers

import (
	"embed"
	"fmt"
	"html/template"
	"net"
	"net/http"
	"net/url"

	"github.com/go-pkgz/routegroup"

	"github.com/h44z/wg-portal/internal"
	"github.com/h44z/wg-portal/internal/app/api/core/request"
	"github.com/h44z/wg-portal/internal/app/api/core/respond"
	"github.com/h44z/wg-portal/internal/app/api/v0/model"
	"github.com/h44z/wg-portal/internal/config"
	"github.com/h44z/wg-portal/internal/domain"
)

//go:embed frontend_config.js.gotpl
var frontendJs embed.FS

type ControllerManager interface {
	GetControllerNames() []config.BackendBase
}

type ConfigEndpoint struct {
	cfg           *config.Config
	authenticator Authenticator
	controllerMgr ControllerManager

	tpl *respond.TemplateRenderer
}

func NewConfigEndpoint(cfg *config.Config, authenticator Authenticator, ctrlMgr ControllerManager) ConfigEndpoint {
	ep := ConfigEndpoint{
		cfg:           cfg,
		authenticator: authenticator,
		controllerMgr: ctrlMgr,
		tpl: respond.NewTemplateRenderer(template.Must(template.ParseFS(frontendJs,
			"frontend_config.js.gotpl"))),
	}

	return ep
}

func (e ConfigEndpoint) GetName() string {
	return "ConfigEndpoint"
}

func (e ConfigEndpoint) RegisterRoutes(g *routegroup.Bundle) {
	apiGroup := g.Mount("/config")

	apiGroup.HandleFunc("GET /frontend.js", e.handleConfigJsGet())
	apiGroup.With(e.authenticator.InfoOnly()).HandleFunc("GET /settings", e.handleSettingsGet())
}

// handleConfigJsGet returns a gorm Handler function.
//
// @ID config_handleConfigJsGet
// @Tags Configuration
// @Summary Get the dynamic frontend configuration javascript.
// @Produce text/javascript
// @Success 200 string javascript "The JavaScript contents"
// @Failure 500
// @Router /config/frontend.js [get]
func (e ConfigEndpoint) handleConfigJsGet() http.HandlerFunc {
	return func(w http.ResponseWriter, r *http.Request) {
		backendUrl := fmt.Sprintf("%s/api/v0", e.cfg.Web.ExternalUrl)
		if request.Header(r, "x-wg-dev") != "" {
			referer := request.Header(r, "Referer")
			host := "localhost"
			port := "5000"
			parsedReferer, err := url.Parse(referer)
			if err == nil {
				host, port, _ = net.SplitHostPort(parsedReferer.Host)
			}
			backendUrl = fmt.Sprintf("http://%s:%s/api/v0", host,
				port) // override if request comes from frontend started with npm run dev
		}

		e.tpl.Render(w, http.StatusOK, "frontend_config.js.gotpl", "text/javascript", map[string]any{
			"BackendUrl":      backendUrl,
			"Version":         internal.Version,
			"SiteTitle":       e.cfg.Web.SiteTitle,
			"SiteCompanyName": e.cfg.Web.SiteCompanyName,
		})
	}
}

// handleSettingsGet returns a gorm Handler function.
//
// @ID config_handleSettingsGet
// @Tags Configuration
// @Summary Get the frontend settings object.
// @Produce json
// @Success 200 {object} model.Settings
// @Success 200 string javascript "The JavaScript contents"
// @Router /config/settings [get]
func (e ConfigEndpoint) handleSettingsGet() http.HandlerFunc {
	return func(w http.ResponseWriter, r *http.Request) {
		sessionUser := domain.GetUserInfo(r.Context())

<<<<<<< HEAD
		controllerFn := func() []model.SettingsBackendNames {
			controllers := e.controllerMgr.GetControllerNames()
			names := make([]model.SettingsBackendNames, 0, len(controllers))

			for _, controller := range controllers {
				displayName := controller.DisplayName
				if displayName == "" {
					displayName = controller.Id // fallback to ID if no display name is set
				}
				if controller.Id == config.LocalBackendName {
					displayName = "modals.interface-edit.backend.local" // use a localized string for the local backend
				}
				names = append(names, model.SettingsBackendNames{
					Id:   controller.Id,
					Name: displayName,
				})
			}

			return names

		}
=======
		hasSocialLogin := len(e.cfg.Auth.OAuth) > 0 || len(e.cfg.Auth.OpenIDConnect) > 0 || e.cfg.Auth.WebAuthn.Enabled
>>>>>>> 3f76aa41

		// For anonymous users, we return the settings object with minimal information
		if sessionUser.Id == domain.CtxUnknownUserId || sessionUser.Id == "" {
			respond.JSON(w, http.StatusOK, model.Settings{
<<<<<<< HEAD
				WebAuthnEnabled:   e.cfg.Auth.WebAuthn.Enabled,
				AvailableBackends: []model.SettingsBackendNames{}, // return an empty list instead of null
=======
				WebAuthnEnabled:  e.cfg.Auth.WebAuthn.Enabled,
				LoginFormVisible: !e.cfg.Auth.HideLoginForm || !hasSocialLogin,
>>>>>>> 3f76aa41
			})
		} else {
			respond.JSON(w, http.StatusOK, model.Settings{
				MailLinkOnly:              e.cfg.Mail.LinkOnly,
				PersistentConfigSupported: e.cfg.Advanced.ConfigStoragePath != "",
				SelfProvisioning:          e.cfg.Core.SelfProvisioningAllowed,
				ApiAdminOnly:              e.cfg.Advanced.ApiAdminOnly,
				WebAuthnEnabled:           e.cfg.Auth.WebAuthn.Enabled,
				MinPasswordLength:         e.cfg.Auth.MinPasswordLength,
<<<<<<< HEAD
				AvailableBackends:         controllerFn(),
=======
				LoginFormVisible:          !e.cfg.Auth.HideLoginForm || !hasSocialLogin,
>>>>>>> 3f76aa41
			})
		}
	}
}<|MERGE_RESOLUTION|>--- conflicted
+++ resolved
@@ -102,7 +102,6 @@
 	return func(w http.ResponseWriter, r *http.Request) {
 		sessionUser := domain.GetUserInfo(r.Context())
 
-<<<<<<< HEAD
 		controllerFn := func() []model.SettingsBackendNames {
 			controllers := e.controllerMgr.GetControllerNames()
 			names := make([]model.SettingsBackendNames, 0, len(controllers))
@@ -124,20 +123,15 @@
 			return names
 
 		}
-=======
+
 		hasSocialLogin := len(e.cfg.Auth.OAuth) > 0 || len(e.cfg.Auth.OpenIDConnect) > 0 || e.cfg.Auth.WebAuthn.Enabled
->>>>>>> 3f76aa41
 
 		// For anonymous users, we return the settings object with minimal information
 		if sessionUser.Id == domain.CtxUnknownUserId || sessionUser.Id == "" {
 			respond.JSON(w, http.StatusOK, model.Settings{
-<<<<<<< HEAD
 				WebAuthnEnabled:   e.cfg.Auth.WebAuthn.Enabled,
 				AvailableBackends: []model.SettingsBackendNames{}, // return an empty list instead of null
-=======
-				WebAuthnEnabled:  e.cfg.Auth.WebAuthn.Enabled,
-				LoginFormVisible: !e.cfg.Auth.HideLoginForm || !hasSocialLogin,
->>>>>>> 3f76aa41
+				LoginFormVisible:  !e.cfg.Auth.HideLoginForm || !hasSocialLogin,
 			})
 		} else {
 			respond.JSON(w, http.StatusOK, model.Settings{
@@ -147,11 +141,8 @@
 				ApiAdminOnly:              e.cfg.Advanced.ApiAdminOnly,
 				WebAuthnEnabled:           e.cfg.Auth.WebAuthn.Enabled,
 				MinPasswordLength:         e.cfg.Auth.MinPasswordLength,
-<<<<<<< HEAD
 				AvailableBackends:         controllerFn(),
-=======
 				LoginFormVisible:          !e.cfg.Auth.HideLoginForm || !hasSocialLogin,
->>>>>>> 3f76aa41
 			})
 		}
 	}
