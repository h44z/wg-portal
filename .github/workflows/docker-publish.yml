name: Docker

on:
  pull_request:
    branches: [master]
  push:
<<<<<<< HEAD
    branches: [ master, stable ]
=======
    branches: [master, stable, legacy]
>>>>>>> 8271dd7c
    # Publish vX.X.X tags as releases.
    tags: ["v*.*.*"]

permissions:
  contents: read
  packages: write

jobs:
  build-n-push:
    name: Build and Push
    runs-on: ubuntu-latest
    steps:
      - name: Check out the repo
        uses: actions/checkout@v4

      - name: Set up QEMU
        uses: docker/setup-qemu-action@v3

      - name: Set up Docker Buildx
        uses: docker/setup-buildx-action@v3

      - name: Get Version
        shell: bash
        run: echo "BUILD_VERSION=${GITHUB_REF_NAME}-${GITHUB_SHA::7}" >> $GITHUB_ENV

      - name: Login to Docker Hub
        if: github.event_name != 'pull_request'
        uses: docker/login-action@v3
        with:
          username: ${{ secrets.DOCKER_USERNAME }}
          password: ${{ secrets.DOCKER_PASSWORD }}

      - name: Login to GitHub Container Registry
        if: github.event_name != 'pull_request'
        uses: docker/login-action@v3
        with:
          registry: ghcr.io
          username: ${{ github.actor }}
          password: ${{ secrets.GITHUB_TOKEN }}

      - name: Extract metadata (tags, labels) for Docker
        id: meta
        uses: docker/metadata-action@v5
        with:
<<<<<<< HEAD
          images: wgportal/wg-portal
          flavor: |
            latest=false
            prefix=
            suffix=
          tags: |
            type=ref,event=branch
            type=semver,pattern={{version}}
            type=semver,pattern={{major}}.{{minor}}
            type=semver,pattern=v{{major}}
=======
          images: |
            wgportal/wg-portal
            ghcr.io/${{ github.repository }}
          flavor: |
            latest=auto
            prefix=
            suffix=
          tags: |
            type=ref,event=tag
            type=ref,event=branch
            # semver tags, without v prefix
            type=semver,pattern={{version}}
            # major and major.minor tags are not available for alpha or beta releases
            type=semver,pattern={{major}}.{{minor}}
            type=semver,pattern={{major}}
            # add v{{major}} tag, even for beta or release-canidate releases
            type=match,pattern=(v\d),group=1,enable=${{ contains(github.ref, 'beta') || contains(github.ref, 'rc') }}
            # add {{major}} tag, even for beta releases or release-canidate releases
            type=match,pattern=v(\d),group=1,enable=${{ contains(github.ref, 'beta') || contains(github.ref, 'rc') }}
            # set latest tag for default branch
            type=raw,value=latest,enable={{is_default_branch}}
>>>>>>> 8271dd7c

      - name: Build and push Docker image
        uses: docker/build-push-action@v6
        with:
          context: .
          push: ${{ github.event_name != 'pull_request' }}
          tags: ${{ steps.meta.outputs.tags }}
          labels: ${{ steps.meta.outputs.labels }}
          annotations: ${{ steps.meta.outputs.annotations }}
          platforms: linux/amd64,linux/arm64,linux/arm/v7
          build-args: |
            BUILD_VERSION=${{ env.BUILD_VERSION }}

      - name: Export binaries from images
        uses: docker/build-push-action@v6
        with:
          context: .
          platforms: linux/amd64,linux/arm64,linux/arm/v7
          target: binaries
          outputs: type=local,dest=./binaries
          build-args: |
            BUILD_VERSION=${{ env.BUILD_VERSION }}

      - name: Rename binaries
        run: |
          for file in binaries/linux*/wg-portal; do
            mv $file binaries/wg-portal_$(basename $(dirname $file))
          done

      - name: Upload binaries
        uses: actions/upload-artifact@v4
        with:
          name: binaries
          path: binaries/wg-portal_linux*
          retention-days: 10

  release:
    if: startsWith(github.ref, 'refs/tags/v')
    runs-on: ubuntu-latest
    needs: build-n-push
    permissions:
      contents: write
    steps:
      - name: Download binaries
        uses: actions/download-artifact@v4
        with:
<<<<<<< HEAD
          images: ${{ env.REGISTRY }}/${{ env.IMAGE_NAME }}
          flavor: |
            latest=false
            prefix=
            suffix=
          tags: |
            type=ref,event=branch
            type=semver,pattern={{version}}
            type=semver,pattern={{major}}.{{minor}}
            type=semver,pattern=v{{major}}
=======
          name: binaries
>>>>>>> 8271dd7c

      - name: Create GitHub Release
        uses: softprops/action-gh-release@v2
        with:
          files: 'wg-portal_linux*'
          generate_release_notes: true<|MERGE_RESOLUTION|>--- conflicted
+++ resolved
@@ -4,11 +4,7 @@
   pull_request:
     branches: [master]
   push:
-<<<<<<< HEAD
-    branches: [ master, stable ]
-=======
     branches: [master, stable, legacy]
->>>>>>> 8271dd7c
     # Publish vX.X.X tags as releases.
     tags: ["v*.*.*"]
 
@@ -53,18 +49,6 @@
         id: meta
         uses: docker/metadata-action@v5
         with:
-<<<<<<< HEAD
-          images: wgportal/wg-portal
-          flavor: |
-            latest=false
-            prefix=
-            suffix=
-          tags: |
-            type=ref,event=branch
-            type=semver,pattern={{version}}
-            type=semver,pattern={{major}}.{{minor}}
-            type=semver,pattern=v{{major}}
-=======
           images: |
             wgportal/wg-portal
             ghcr.io/${{ github.repository }}
@@ -86,7 +70,6 @@
             type=match,pattern=v(\d),group=1,enable=${{ contains(github.ref, 'beta') || contains(github.ref, 'rc') }}
             # set latest tag for default branch
             type=raw,value=latest,enable={{is_default_branch}}
->>>>>>> 8271dd7c
 
       - name: Build and push Docker image
         uses: docker/build-push-action@v6
@@ -133,20 +116,7 @@
       - name: Download binaries
         uses: actions/download-artifact@v4
         with:
-<<<<<<< HEAD
-          images: ${{ env.REGISTRY }}/${{ env.IMAGE_NAME }}
-          flavor: |
-            latest=false
-            prefix=
-            suffix=
-          tags: |
-            type=ref,event=branch
-            type=semver,pattern={{version}}
-            type=semver,pattern={{major}}.{{minor}}
-            type=semver,pattern=v{{major}}
-=======
           name: binaries
->>>>>>> 8271dd7c
 
       - name: Create GitHub Release
         uses: softprops/action-gh-release@v2
