package domain

import (
	"errors"
	"fmt"
	"net"
	"strings"
	"time"

	"golang.zx2c4.com/wireguard/wgctrl/wgtypes"
	"gorm.io/gorm"

	"github.com/h44z/wg-portal/internal"
	"github.com/h44z/wg-portal/internal/config"
)

type PeerIdentifier string

func (i PeerIdentifier) IsPublicKey() bool {
	_, err := wgtypes.ParseKey(string(i))
	if err != nil {
		return false
	}
	return true
}

func (i PeerIdentifier) ToPublicKey() wgtypes.Key {
	publicKey, _ := wgtypes.ParseKey(string(i))
	return publicKey
}

type Peer struct {
	BaseModel

	// WireGuard specific (for the [peer] section of the config file)

	Endpoint            ConfigOption[string] `gorm:"embedded;embeddedPrefix:endpoint_"`        // the endpoint address
	EndpointPublicKey   ConfigOption[string] `gorm:"embedded;embeddedPrefix:endpoint_pubkey_"` // the endpoint public key
	AllowedIPsStr       ConfigOption[string] `gorm:"embedded;embeddedPrefix:allowed_ips_str_"` // all allowed ip subnets, comma seperated
	ExtraAllowedIPsStr  string               // all allowed ip subnets on the server side, comma seperated
	PresharedKey        PreSharedKey         `gorm:"serializer:encstr"`                              // the pre-shared Key of the peer
	PersistentKeepalive ConfigOption[int]    `gorm:"embedded;embeddedPrefix:persistent_keep_alive_"` // the persistent keep-alive interval

	// WG Portal specific

	DisplayName          string              // a nice display name/ description for the peer
	Identifier           PeerIdentifier      `gorm:"primaryKey;column:identifier"`      // peer unique identifier
	UserIdentifier       UserIdentifier      `gorm:"index;column:user_identifier"`      // the owner
	User                 *User               `gorm:"-"`                                 // the owner user object; loaded automatically after fetch
	InterfaceIdentifier  InterfaceIdentifier `gorm:"index;column:interface_identifier"` // the interface id
	Disabled             *time.Time          `gorm:"column:disabled"`                   // if this field is set, the peer is disabled
	DisabledReason       string              // the reason why the peer has been disabled
	ExpiresAt            *time.Time          `gorm:"column:expires_at"`         // expiry dates for peers
	Notes                string              `form:"notes" binding:"omitempty"` // a note field for peers
	AutomaticallyCreated bool                `gorm:"column:auto_created"`       // specifies if the peer was automatically created

	// Interface settings for the peer, used to generate the [interface] section in the peer config file
	Interface PeerInterfaceConfig `gorm:"embedded"`
}

func (p *Peer) IsDisabled() bool {
	return p.Disabled != nil
}

func (p *Peer) IsExpired() bool {
	if p.ExpiresAt == nil {
		return false
	}
	if p.ExpiresAt.Before(time.Now()) {
		return true
	}
	return false
}

func (p *Peer) CheckAliveAddress() string {
	if p.Interface.CheckAliveAddress != "" {
		return p.Interface.CheckAliveAddress
	}

	if len(p.Interface.Addresses) > 0 {
		return p.Interface.Addresses[0].Addr // take the first peer address
	}

	return ""
}

func (p *Peer) CopyCalculatedAttributes(src *Peer) {
	p.BaseModel = src.BaseModel
}

func (p *Peer) GetConfigFileName() string {
	filename := ""

	if p.DisplayName != "" {
		filename = p.DisplayName
		filename = strings.ReplaceAll(filename, " ", "_")
		// Eliminate the automatically detected peer part,
		// as it makes the filename indistinguishable among multiple auto-detected peers.
		filename = strings.ReplaceAll(filename, "Autodetected_", "")
		filename = allowedFileNameRegex.ReplaceAllString(filename, "")
		filename = internal.TruncateString(filename, 16)
		filename += ".conf"
	} else {
		filename = fmt.Sprintf("wg_%s", internal.TruncateString(string(p.Identifier), 8))
		filename = allowedFileNameRegex.ReplaceAllString(filename, "")
		filename += ".conf"
	}

	return filename
}

func (p *Peer) ApplyInterfaceDefaults(in *Interface) {
	p.Endpoint.TrySetValue(in.PeerDefEndpoint)
	p.EndpointPublicKey.TrySetValue(in.PublicKey)
	p.AllowedIPsStr.TrySetValue(in.PeerDefAllowedIPsStr)
	p.PersistentKeepalive.TrySetValue(in.PeerDefPersistentKeepalive)
	p.Interface.DnsStr.TrySetValue(in.PeerDefDnsStr)
	p.Interface.DnsSearchStr.TrySetValue(in.PeerDefDnsSearchStr)
	p.Interface.Mtu.TrySetValue(in.PeerDefMtu)
	p.Interface.FirewallMark.TrySetValue(in.PeerDefFirewallMark)
	p.Interface.RoutingTable.TrySetValue(in.PeerDefRoutingTable)
	p.Interface.PreUp.TrySetValue(in.PeerDefPreUp)
	p.Interface.PostUp.TrySetValue(in.PeerDefPostUp)
	p.Interface.PreDown.TrySetValue(in.PeerDefPreDown)
	p.Interface.PostDown.TrySetValue(in.PeerDefPostDown)
}

func (p *Peer) GenerateDisplayName(prefix string) {
	if prefix != "" {
		prefix = fmt.Sprintf("%s ", strings.TrimSpace(prefix)) // add a space after the prefix
	}
	p.DisplayName = fmt.Sprintf("%sPeer %s", prefix, internal.TruncateString(string(p.Identifier), 8))
}

// OverwriteUserEditableFields overwrites the user-editable fields of the peer with the values from the userPeer
func (p *Peer) OverwriteUserEditableFields(userPeer *Peer, cfg *config.Config) {
	p.DisplayName = userPeer.DisplayName
	if cfg.Core.EditableKeys {
		p.Interface.PublicKey = userPeer.Interface.PublicKey
		p.Interface.PrivateKey = userPeer.Interface.PrivateKey
		p.PresharedKey = userPeer.PresharedKey
		p.Identifier = userPeer.Identifier
	}
	p.Interface.Mtu = userPeer.Interface.Mtu
	p.PersistentKeepalive = userPeer.PersistentKeepalive
	p.ExpiresAt = userPeer.ExpiresAt
	p.Disabled = userPeer.Disabled
	p.DisabledReason = userPeer.DisabledReason
}

type PeerInterfaceConfig struct {
	KeyPair // private/public Key of the peer

	Type InterfaceType `gorm:"column:iface_type"` // the interface type (server, client, any)

	Addresses         []Cidr               `gorm:"many2many:peer_addresses;"`                     // the interface ip addresses
	CheckAliveAddress string               `gorm:"column:check_alive_address"`                    // optional ip address or DNS name that is used for ping checks
	DnsStr            ConfigOption[string] `gorm:"embedded;embeddedPrefix:iface_dns_str_"`        // the dns server that should be set if the interface is up, comma separated
	DnsSearchStr      ConfigOption[string] `gorm:"embedded;embeddedPrefix:iface_dns_search_str_"` // the dns search option string that should be set if the interface is up, will be appended to DnsStr
	Mtu               ConfigOption[int]    `gorm:"embedded;embeddedPrefix:iface_mtu_"`            // the device MTU
	FirewallMark      ConfigOption[uint32] `gorm:"embedded;embeddedPrefix:iface_firewall_mark_"`  // a firewall mark
	RoutingTable      ConfigOption[string] `gorm:"embedded;embeddedPrefix:iface_routing_table_"`  // the routing table

	PreUp    ConfigOption[string] `gorm:"embedded;embeddedPrefix:iface_pre_up_"`    // action that is executed before the device is up
	PostUp   ConfigOption[string] `gorm:"embedded;embeddedPrefix:iface_post_up_"`   // action that is executed after the device is up
	PreDown  ConfigOption[string] `gorm:"embedded;embeddedPrefix:iface_pre_down_"`  // action that is executed before the device is down
	PostDown ConfigOption[string] `gorm:"embedded;embeddedPrefix:iface_post_down_"` // action that is executed after the device is down
}

func (p *PeerInterfaceConfig) AddressStr() string {
	return CidrsToString(p.Addresses)
}

type PhysicalPeer struct {
	Identifier PeerIdentifier // peer unique identifier

	Endpoint            string       // the endpoint address
	AllowedIPs          []Cidr       // all allowed ip subnets
	KeyPair                          // private/public Key of the peer, for imports it only contains the public key as the private key is not known to the server
	PresharedKey        PreSharedKey // the pre-shared Key of the peer
	PersistentKeepalive int          // the persistent keep-alive interval

	LastHandshake   time.Time
	ProtocolVersion int

	BytesUpload   uint64 // upload bytes are the number of bytes that the remote peer has sent to the server
	BytesDownload uint64 // upload bytes are the number of bytes that the remote peer has received from the server

	ImportSource  string // import source (wgctrl, file, ...)
	backendExtras any    // additional backend-specific extras, e.g., domain.MikrotikPeerExtras
}

func (p *PhysicalPeer) GetPresharedKey() *wgtypes.Key {
	if p.PresharedKey == "" {
		return nil
	}
	key, err := wgtypes.ParseKey(string(p.PresharedKey))
	if err != nil {
		return nil
	}

	return &key
}

func (p *PhysicalPeer) GetEndpointAddress() *net.UDPAddr {
	if p.Endpoint == "" {
		return nil
	}
	addr, err := net.ResolveUDPAddr("udp", p.Endpoint)
	if err != nil {
		return nil
	}

	return addr
}

func (p *PhysicalPeer) GetPersistentKeepaliveTime() *time.Duration {
	if p.PersistentKeepalive == 0 {
		return nil
	}

	keepAliveDuration := time.Duration(p.PersistentKeepalive) * time.Second
	return &keepAliveDuration
}

func (p *PhysicalPeer) GetAllowedIPs() []net.IPNet {
	allowedIPs := make([]net.IPNet, len(p.AllowedIPs))
	for i, ip := range p.AllowedIPs {
		allowedIPs[i] = *ip.IpNet()
	}

	return allowedIPs
}

func (p *PhysicalPeer) GetExtras() any {
	return p.backendExtras
}

func (p *PhysicalPeer) SetExtras(extras any) {
	switch extras.(type) {
	case MikrotikPeerExtras: // OK
	case LocalPeerExtras: // OK
	default: // we only support MikrotikPeerExtras and LocalPeerExtras for now
		panic(fmt.Sprintf("unsupported peer backend extras type %T", extras))
	}

	p.backendExtras = extras
}

func ConvertPhysicalPeer(pp *PhysicalPeer) *Peer {
	peer := &Peer{
		Endpoint:            NewConfigOption(pp.Endpoint, true),
		EndpointPublicKey:   NewConfigOption("", true),
		AllowedIPsStr:       NewConfigOption("", true),
		ExtraAllowedIPsStr:  "",
		PresharedKey:        pp.PresharedKey,
		PersistentKeepalive: NewConfigOption(pp.PersistentKeepalive, true),
		DisplayName:         string(pp.Identifier),
		Identifier:          pp.Identifier,
		UserIdentifier:      "",
		InterfaceIdentifier: "",
		Disabled:            nil,
		Interface: PeerInterfaceConfig{
			KeyPair: pp.KeyPair,
		},
	}

	if pp.GetExtras() == nil {
		return peer
	}

	// enrich the data with controller-specific extras
	now := time.Now()
	switch pp.ImportSource {
	case ControllerTypeMikrotik:
		extras := pp.GetExtras().(MikrotikPeerExtras)
		peer.Notes = extras.Comment
		peer.DisplayName = extras.Name
		if extras.ClientEndpoint != "" { // if the client endpoint is set, we assume that this is a client peer
			peer.Endpoint = NewConfigOption(extras.ClientEndpoint, true)
			peer.Interface.Type = InterfaceTypeClient
			peer.Interface.Addresses, _ = CidrsFromString(extras.ClientAddress)
			peer.Interface.DnsStr = NewConfigOption(extras.ClientDns, true)
			peer.PersistentKeepalive = NewConfigOption(extras.ClientKeepalive, true)
		} else {
			peer.Interface.Type = InterfaceTypeServer
		}
		if extras.Disabled {
			peer.Disabled = &now
			peer.DisabledReason = "Disabled by Mikrotik controller"
		} else {
			peer.Disabled = nil
			peer.DisabledReason = ""
		}
	case ControllerTypeLocal:
		extras := pp.GetExtras().(LocalPeerExtras)
		if extras.Disabled {
			peer.Disabled = &now
			peer.DisabledReason = "Disabled by Local controller"
		} else {
			peer.Disabled = nil
			peer.DisabledReason = ""
		}
	}

	return peer
}

func MergeToPhysicalPeer(pp *PhysicalPeer, p *Peer) {
	pp.Identifier = p.Identifier
	pp.PresharedKey = p.PresharedKey
	pp.PublicKey = p.Interface.PublicKey

	switch p.Interface.Type {
	case InterfaceTypeClient: // this means that the corresponding interface in wgportal is a server interface
		allowedIPs := make([]Cidr, len(p.Interface.Addresses))
		for i, ip := range p.Interface.Addresses {
			allowedIPs[i] = ip.HostAddr() // add the peer's host address to the allowed IPs
		}
		extraAllowedIPs, _ := CidrsFromString(p.ExtraAllowedIPsStr)
		pp.AllowedIPs = append(allowedIPs, extraAllowedIPs...)
	case InterfaceTypeServer: // this means that the corresponding interface in wgportal is a client interface
		allowedIPs, _ := CidrsFromString(p.AllowedIPsStr.GetValue())
		extraAllowedIPs, _ := CidrsFromString(p.ExtraAllowedIPsStr)
		pp.AllowedIPs = append(allowedIPs, extraAllowedIPs...)
		pp.Endpoint = p.Endpoint.GetValue()
		pp.PersistentKeepalive = p.PersistentKeepalive.GetValue()
	case InterfaceTypeAny: // this means that the corresponding interface in wgportal has no specific type
		allowedIPs := make([]Cidr, len(p.Interface.Addresses))
		for i, ip := range p.Interface.Addresses {
			allowedIPs[i] = ip.HostAddr() // add the peer's host address to the allowed IPs
		}
		extraAllowedIPs, _ := CidrsFromString(p.ExtraAllowedIPsStr)
		pp.AllowedIPs = append(allowedIPs, extraAllowedIPs...)
		pp.Endpoint = p.Endpoint.GetValue()
		pp.PersistentKeepalive = p.PersistentKeepalive.GetValue()
	}

	switch pp.ImportSource {
	case ControllerTypeMikrotik:
		extras := MikrotikPeerExtras{
			Id:              "",
			Name:            p.DisplayName,
			Comment:         p.Notes,
			IsResponder:     p.Interface.Type == InterfaceTypeClient,
			Disabled:        p.IsDisabled(),
			ClientEndpoint:  p.Endpoint.GetValue(),
			ClientAddress:   CidrsToString(p.Interface.Addresses),
			ClientDns:       p.Interface.DnsStr.GetValue(),
			ClientKeepalive: p.PersistentKeepalive.GetValue(),
		}
		pp.SetExtras(extras)
	case ControllerTypeLocal:
		extras := LocalPeerExtras{
			Disabled: p.IsDisabled(),
		}
		pp.SetExtras(extras)
	}
}

type PeerCreationRequest struct {
	UserIdentifiers []string
	Prefix          string
<<<<<<< HEAD
=======
}

// AfterFind is a GORM hook that automatically loads the associated User object
// based on the UserIdentifier field. If the identifier is empty or no user is
// found, the User field is set to nil.
func (p *Peer) AfterFind(tx *gorm.DB) error {
	if p == nil {
		return nil
	}
	if p.UserIdentifier == "" {
		p.User = nil
		return nil
	}
	var u User
	if err := tx.Where("identifier = ?", p.UserIdentifier).First(&u).Error; err != nil {
		if errors.Is(err, gorm.ErrRecordNotFound) {
			p.User = nil
			return nil
		}
		return err
	}
	p.User = &u
	return nil
>>>>>>> da763275
}<|MERGE_RESOLUTION|>--- conflicted
+++ resolved
@@ -361,8 +361,6 @@
 type PeerCreationRequest struct {
 	UserIdentifiers []string
 	Prefix          string
-<<<<<<< HEAD
-=======
 }
 
 // AfterFind is a GORM hook that automatically loads the associated User object
@@ -386,5 +384,4 @@
 	}
 	p.User = &u
 	return nil
->>>>>>> da763275
 }