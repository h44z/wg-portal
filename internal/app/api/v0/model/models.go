--- conflicted
+++ resolved
@@ -6,7 +6,6 @@
 }
 
 type Settings struct {
-<<<<<<< HEAD
 	MailLinkOnly              bool                   `json:"MailLinkOnly"`
 	PersistentConfigSupported bool                   `json:"PersistentConfigSupported"`
 	SelfProvisioning          bool                   `json:"SelfProvisioning"`
@@ -14,18 +13,10 @@
 	WebAuthnEnabled           bool                   `json:"WebAuthnEnabled"`
 	MinPasswordLength         int                    `json:"MinPasswordLength"`
 	AvailableBackends         []SettingsBackendNames `json:"AvailableBackends"`
+	LoginFormVisible          bool                   `json:"LoginFormVisible"`
 }
 
 type SettingsBackendNames struct {
 	Id   string `json:"Id"`
 	Name string `json:"Name"`
-=======
-	MailLinkOnly              bool `json:"MailLinkOnly"`
-	PersistentConfigSupported bool `json:"PersistentConfigSupported"`
-	SelfProvisioning          bool `json:"SelfProvisioning"`
-	ApiAdminOnly              bool `json:"ApiAdminOnly"`
-	WebAuthnEnabled           bool `json:"WebAuthnEnabled"`
-	MinPasswordLength         int  `json:"MinPasswordLength"`
-	LoginFormVisible          bool `json:"LoginFormVisible"`
->>>>>>> 3f76aa41
 }